/*
   Copyright 2011, 2012, 2013 David Malcolm <dmalcolm@redhat.com>
   Copyright 2011, 2012, 2013 Red Hat, Inc.

   This is free software: you can redistribute it and/or modify it
   under the terms of the GNU General Public License as published by
   the Free Software Foundation, either version 3 of the License, or
   (at your option) any later version.

   This program is distributed in the hope that it will be useful, but
   WITHOUT ANY WARRANTY; without even the implied warranty of
   MERCHANTABILITY or FITNESS FOR A PARTICULAR PURPOSE.  See the GNU
   General Public License for more details.

   You should have received a copy of the GNU General Public License
   along with this program.  If not, see
   <http://www.gnu.org/licenses/>.
*/

#include <Python.h>
#include "gcc-python.h"

#include "gcc-python-closure.h"
#include "gcc-python-wrappers.h"

#include "gcc-c-api/gcc-location.h"
#include "gcc-c-api/gcc-variable.h"
#include "gcc-c-api/gcc-declaration.h"
#include "gcc-c-api/gcc-option.h"

int plugin_is_GPL_compatible;

#include "plugin-version.h"

#if 1
/* Ideally we wouldn't have these includes here: */
#include "cp/name-lookup.h" /* for global_namespace */
#include "tree.h"
#include "function.h"
#include "diagnostic.h"
#include "cgraph.h"
//#include "opts.h"

/*
 * Use an unqualified name here and rely on dual search paths to let the
 * compiler find it.  This deals with c-pragma.h moving to a
 * subdirectory in newer versions of gcc.
 */
#include "c-pragma.h" /* for parse_in */
#endif

#if 0
#define LOG(msg) \
    (void)fprintf(stderr, "%s:%i:%s\n", __FILE__, __LINE__, (msg))
#else
#define LOG(msg) ((void)0);
#endif


#define GCC_PYTHON_TRACE_ALL_EVENTS 0
#if GCC_PYTHON_TRACE_ALL_EVENTS
static const char* event_name[] = {
#define DEFEVENT(NAME) \
  #NAME, 
# include "plugin.def"
# undef DEFEVENT
};

static void
trace_callback(enum plugin_event event, void *gcc_data, void *user_data)
{
    fprintf(stderr,
	    "%s:%i:trace_callback(%s, %p, %p)\n",
	    __FILE__, __LINE__, event_name[event], gcc_data, user_data);
    fprintf(stderr, "  cfun:%p\n", cfun);
}

#define DEFEVENT(NAME) \
static void trace_callback_for_##NAME(void *gcc_data, void *user_data) \
{ \
     trace_callback(NAME, gcc_data, user_data); \
}
# include "plugin.def"
# undef DEFEVENT
#endif /* GCC_PYTHON_TRACE_ALL_EVENTS */

/*
  Weakly import parse_in; it will be non-NULL in the C and C++ frontend,
  but it's not available lto1 (link-time optimization)
*/
__typeof__ (parse_in) parse_in __attribute__ ((weak));

static PyObject*
PyGcc_define_macro(PyObject *self,
                        PyObject *args, PyObject *kwargs)
{
    const char *macro;
    const char *keywords[] = {"macro",
                        NULL};

    if (!PyArg_ParseTupleAndKeywords(args, kwargs,
                                     "s:define_preprocessor_name", (char**)keywords,
                                     &macro)) {
        return NULL;
    }

    if (0) {
        fprintf(stderr, "gcc.define_macro(\"%s\")\n", macro);
    }

    if (!parse_in) {
        return PyErr_Format(PyExc_ValueError,
                            "gcc.define_macro(\"%s\") called without a compilation unit",
                            macro);
    }

    if (!PyGcc_IsWithinEvent(NULL)) {
        return PyErr_Format(PyExc_ValueError,
                            "gcc.define_macro(\"%s\") called from outside an event callback",
                            macro);
    }

    cpp_define (parse_in, macro);

    Py_RETURN_NONE;
}

static PyObject *
PyGcc_set_location(PyObject *self, PyObject *args)
{
    PyGccLocation *loc_obj;
    if (!PyArg_ParseTuple(args,
                          "O!:set_location",
                          &PyGccLocation_TypeObj, &loc_obj)) {
        return NULL;
    }

    gcc_set_input_location(loc_obj->loc);

    Py_RETURN_NONE;
}

static bool add_option_to_list(gcc_option opt, void *user_data)
{
    PyObject *result = (PyObject*)user_data;
    PyObject *obj_opt;

    obj_opt = PyGccOption_New(opt);
    if (!obj_opt) {
        return true;
    }
    if (-1 == PyList_Append(result, obj_opt)) {
        Py_DECREF(obj_opt);
        return true;
    }
    /* Success: */
    Py_DECREF(obj_opt);
    return false;
}

static PyObject *
<<<<<<< HEAD
gcc_python_get_location(PyObject *self, PyObject *ignored)
{
    return gcc_python_make_wrapper_location(input_location);
}

static PyObject *
gcc_python_get_option_list(PyObject *self, PyObject *args)
=======
PyGcc_get_option_list(PyObject *self, PyObject *args)
>>>>>>> 7c12e8cb
{
    PyObject *result;

    result = PyList_New(0);
    if (!result) {
        return NULL;
    }

    if (gcc_for_each_option(add_option_to_list, result)) {
        Py_DECREF(result);
        return NULL;
    }

    /* Success: */
    return result;
}

static bool add_option_to_dict(gcc_option opt, void *user_data)
{
    PyObject *dict = (PyObject*)user_data;
    PyObject *opt_obj;

    opt_obj = PyGccOption_New(opt);
    if (!opt_obj) {
        return true;
    }

    if (-1 == PyDict_SetItemString(dict,
                                   gcc_option_get_text(opt),
                                   opt_obj)) {
        Py_DECREF(opt_obj);
        return true;
    }

    Py_DECREF(opt_obj);
    return false;
}

static PyObject *
PyGcc_get_option_dict(PyObject *self, PyObject *args)
{
    PyObject *dict;

    dict = PyDict_New();
    if (!dict) {
        return NULL;
    }

    if (gcc_for_each_option(add_option_to_dict, dict)) {
        Py_DECREF(dict);
        return NULL;
    }

    /* Success: */
    return dict;
}

static PyObject *
PyGcc_get_parameters(PyObject *self, PyObject *args)
{
    PyObject *dict;
    size_t i;

    dict = PyDict_New();
    if (!dict) {
	goto error;
    }

    for (i = 0; i < get_num_compiler_params(); i++) {
        PyObject *param_obj = PyGccParameter_New((compiler_param)i);
        if (!param_obj) {
	    goto error;
        }
        if (-1 == PyDict_SetItemString(dict,
                                       compiler_params[i].option,
                                       param_obj)) {
	    Py_DECREF(param_obj);
	    goto error;
	}
        Py_DECREF(param_obj);
    }

    return dict;

 error:
    Py_XDECREF(dict);
    return NULL;
}

IMPL_APPENDER(add_var_to_list,
              gcc_variable,
              PyGccVariable_New)

static PyObject *
PyGcc_get_variables(PyObject *self, PyObject *args)
{
    IMPL_GLOBAL_LIST_MAKER(gcc_for_each_variable,
                           add_var_to_list)
}

static PyObject *
PyGcc_maybe_get_identifier(PyObject *self, PyObject *args)
{
    const char *str;
    tree t;

    if (!PyArg_ParseTuple(args,
			  "s:maybe_get_identifier",
			  &str)) {
	return NULL;
    }

    t = maybe_get_identifier(str);
    return PyGccTree_New(gcc_private_make_tree(t));
}

static PyObject *PyGcc_make_translation_unit_decl(gcc_translation_unit_decl decl)
{
    gcc_tree tree = gcc_translation_unit_decl_as_gcc_tree(decl);
    return PyGccTree_New(tree);
}

IMPL_APPENDER(add_translation_unit_decl_to_list,
              gcc_translation_unit_decl,
              PyGcc_make_translation_unit_decl)

static PyObject *
PyGcc_get_translation_units(PyObject *self, PyObject *args)
{
    IMPL_GLOBAL_LIST_MAKER(gcc_for_each_translation_unit_decl,
                           add_translation_unit_decl_to_list)
}

/* Weakly import global_namespace; it will be non-NULL for the C++ frontend: */
__typeof__ (global_namespace) global_namespace __attribute__ ((weak));

static PyObject *
PyGcc_get_global_namespace(PyObject *self, PyObject *args)
{
    /* (global_namespace will be NULL outside the C++ frontend, giving a
       result of None) */
    return PyGccTree_New(gcc_private_make_tree(global_namespace));
}

/* Dump files */

static PyObject *
PyGcc_dump(PyObject *self, PyObject *arg)
{
    PyObject *str_obj;
    /*
       gcc/output.h: declares:
           extern FILE *dump_file;
       This is NULL when not defined.
    */
    if (!dump_file) {
        /* The most common case; make it fast */
        Py_RETURN_NONE;
    }

    str_obj = PyObject_Str(arg);
    if (!str_obj) {
        return NULL;
    }

    /* FIXME: encoding issues */
    /* FIXME: GIL */
    if (!fwrite(PyGccString_AsString(str_obj),
                strlen(PyGccString_AsString(str_obj)),
                1,
                dump_file)) {
        Py_DECREF(str_obj);
        return PyErr_SetFromErrnoWithFilename(PyExc_IOError, dump_file_name);
    }

    Py_DECREF(str_obj);

    Py_RETURN_NONE;
}

static PyObject *
PyGcc_get_dump_file_name(PyObject *self, PyObject *noargs)
{
    /* gcc/tree-pass.h declares:
        extern const char *dump_file_name;
    */
    return PyGccStringOrNone(dump_file_name);
}

static PyObject *
PyGcc_get_dump_base_name(PyObject *self, PyObject *noargs)
{
    /*
      The generated gcc/options.h has:
          #ifdef GENERATOR_FILE
          extern const char *dump_base_name;
          #else
            const char *x_dump_base_name;
          #define dump_base_name global_options.x_dump_base_name
          #endif
    */
    return PyGccStringOrNone(dump_base_name);
}

static PyObject *
PyGcc_get_is_lto(PyObject *self, PyObject *noargs)
{
    /*
      The generated gcc/options.h has:
          #ifdef GENERATOR_FILE
          extern bool in_lto_p;
          #else
            bool x_in_lto_p;
          #define in_lto_p global_options.x_in_lto_p
          #endif
    */
    return PyBool_FromLong(in_lto_p);
}

static PyMethodDef GccMethods[] = {
    {"register_attribute",
     (PyCFunction)PyGcc_RegisterAttribute,
     (METH_VARARGS | METH_KEYWORDS),
     "Register an attribute."},

    {"register_callback",
     (PyCFunction)PyGcc_RegisterCallback,
     (METH_VARARGS | METH_KEYWORDS),
     "Register a callback, to be called when various GCC events occur."},

    {"define_macro",
     (PyCFunction)PyGcc_define_macro,
     (METH_VARARGS | METH_KEYWORDS),
     "Pre-define a named value in the preprocessor."},

    /* Diagnostics: */
    {"permerror", PyGcc_permerror, METH_VARARGS,
     NULL},
    {"error",
     (PyCFunction)PyGcc_error,
     (METH_VARARGS | METH_KEYWORDS),
     ("Report an error\n"
      "FIXME\n")},
    {"warning",
     (PyCFunction)PyGcc_warning,
     (METH_VARARGS | METH_KEYWORDS),
     ("Report a warning\n"
      "FIXME\n")},
    {"inform",
     (PyCFunction)PyGcc_inform,
     (METH_VARARGS | METH_KEYWORDS),
     ("Report an information message\n"
      "FIXME\n")},
    {"set_location",
     (PyCFunction)PyGcc_set_location,
     METH_VARARGS,
     ("Temporarily set the default gcc.Location for error reports\n")},
    {"get_location",
     (PyCFunction)gcc_python_get_location,
     METH_NOARGS,
     ("Get the default gcc.Location for error reports\n")},

    /* Options: */
    {"get_option_list",
     PyGcc_get_option_list,
     METH_VARARGS,
     "Get all command-line options, as a list of gcc.Option instances"},

    {"get_option_dict",
     PyGcc_get_option_dict,
     METH_VARARGS,
     ("Get all command-line options, as a dict from command-line text strings "
      "to gcc.Option instances")},

    {"get_parameters", PyGcc_get_parameters, METH_VARARGS,
     "Get all tunable GCC parameters.  Returns a dictionary, mapping from"
     "option name -> gcc.Parameter instance"},

    {"get_variables", PyGcc_get_variables, METH_VARARGS,
     "Get all variables in this compilation unit as a list of gcc.Variable"},

    {"maybe_get_identifier", PyGcc_maybe_get_identifier, METH_VARARGS,
     "Get the gcc.IdentifierNode with this name, if it exists, otherwise None"},

    {"get_translation_units", PyGcc_get_translation_units, METH_VARARGS,
     "Get a list of all gcc.TranslationUnitDecl"},

    {"get_global_namespace", PyGcc_get_global_namespace, METH_VARARGS,
     "C++: get the global namespace (aka '::') as a gcc.NamespaceDecl"},

    /* Version handling: */
    {"get_plugin_gcc_version", PyGcc_get_plugin_gcc_version, METH_VARARGS,
     "Get the gcc.Version that this plugin was compiled with"},

    {"get_gcc_version", PyGcc_get_gcc_version, METH_VARARGS,
     "Get the gcc.Version for this version of GCC"},

    {"get_callgraph_nodes", PyGcc_get_callgraph_nodes, METH_VARARGS,
     "Get a list of all gcc.CallgraphNode instances"},

    /* Dump files */
    {"dump", PyGcc_dump, METH_O,
     "Dump str() of the argument to the current dump file (or silently discard it when no dump file is open)"},

    {"get_dump_file_name", PyGcc_get_dump_file_name, METH_NOARGS,
     "Get the name of the current dump file (or None)"},

    {"get_dump_base_name", PyGcc_get_dump_base_name, METH_NOARGS,
     "Get the base name used when writing dump files"},

    {"is_lto", PyGcc_get_is_lto, METH_NOARGS,
     "Determine whether or not we're being invoked during link-time optimization"},

    /* Garbage collection */
    {"_force_garbage_collection", PyGcc__force_garbage_collection, METH_VARARGS,
     "Forcibly trigger a single run of GCC's garbage collector"},

    {"_gc_selftest", PyGcc__gc_selftest, METH_VARARGS,
     "Run a garbage-collection selftest"},

    /* Sentinel: */
    {NULL, NULL, 0, NULL}
};

static struct 
{
    PyObject *module;
    PyObject *argument_dict;
    PyObject *argument_tuple;
} PyGcc_globals;

#if PY_MAJOR_VERSION == 3
static struct PyModuleDef module_def = {
    PyModuleDef_HEAD_INIT,
    "gcc",   /* name of module */
    NULL,
    -1,
    GccMethods
};
#endif

PyMODINIT_FUNC PyInit_gcc(void)
{
#if PY_MAJOR_VERSION == 3
    PyObject *m;
    m = PyModule_Create(&module_def);
#else
    Py_InitModule("gcc", GccMethods);
#endif

#if PY_MAJOR_VERSION == 3
    return m;
#endif
}

static int
PyGcc_init_gcc_module(struct plugin_name_args *plugin_info)
{
    int i;

    if (!PyGcc_globals.module) {
        return 0;
    }

    /* Set up int constants for each of the enum plugin_event values: */
    #define DEFEVENT(NAME) \
       PyModule_AddIntMacro(PyGcc_globals.module, NAME);
    # include "plugin.def"
    # undef DEFEVENT

    PyGcc_globals.argument_dict = PyDict_New();
    if (!PyGcc_globals.argument_dict) {
        return 0;
    }

    PyGcc_globals.argument_tuple = PyTuple_New(plugin_info->argc);
    if (!PyGcc_globals.argument_tuple) {
        return 0;
    }

    /* PySys_SetArgvEx(plugin_info->argc, plugin_info->argv, 0); */
    for (i=0; i<plugin_info->argc; i++) {
	struct plugin_argument *arg = &plugin_info->argv[i];
        PyObject *key;
        PyObject *value;
	PyObject *pair;
      
	key = PyGccString_FromString(arg->key);
	if (arg->value) {
            value = PyGccString_FromString(plugin_info->argv[i].value);
	} else {
  	    value = Py_None;
	}
        PyDict_SetItem(PyGcc_globals.argument_dict, key, value);
	// FIXME: ref counts?

	pair = Py_BuildValue("(s, s)", arg->key, arg->value);
	if (!pair) {
  	    return 1;
	}
        PyTuple_SetItem(PyGcc_globals.argument_tuple, i, pair);

    }
    PyModule_AddObject(PyGcc_globals.module, "argument_dict", PyGcc_globals.argument_dict);
    PyModule_AddObject(PyGcc_globals.module, "argument_tuple", PyGcc_globals.argument_tuple);

    /* Pass properties: */
    PyModule_AddIntMacro(PyGcc_globals.module, PROP_gimple_any);
    PyModule_AddIntMacro(PyGcc_globals.module, PROP_gimple_lcf);
    PyModule_AddIntMacro(PyGcc_globals.module, PROP_gimple_leh);
    PyModule_AddIntMacro(PyGcc_globals.module, PROP_cfg);
#if (GCC_VERSION >= 4008)
    /* PROP_referenced_vars went away in GCC 4.8 (in r190067) */
#else
    PyModule_AddIntMacro(PyGcc_globals.module, PROP_referenced_vars);
#endif
    PyModule_AddIntMacro(PyGcc_globals.module, PROP_ssa);
    PyModule_AddIntMacro(PyGcc_globals.module, PROP_no_crit_edges);
    PyModule_AddIntMacro(PyGcc_globals.module, PROP_rtl);
    PyModule_AddIntMacro(PyGcc_globals.module, PROP_gimple_lomp);
    PyModule_AddIntMacro(PyGcc_globals.module, PROP_cfglayout);
    PyModule_AddIntMacro(PyGcc_globals.module, PROP_gimple_lcx);

    /* Success: */
    return 1;
}

static void PyGcc_run_any_command(void)
{
    PyObject* command_obj; /* borrowed ref */
    int result;
    const char *command_str;

    command_obj = PyDict_GetItemString(PyGcc_globals.argument_dict, "command");
    if (!command_obj) {
        return;
    }

    command_str = PyGccString_AsString(command_obj);

    if (0) {
        fprintf(stderr, "Running: %s\n", command_str);
    }

    result = PyRun_SimpleString(command_str);
    if (-1 == result) {
        /* Error running the python command */
        Py_Finalize();
        exit(1);
    }
}

static void PyGcc_run_any_script(void)
{
    PyObject* script_name;
    FILE *fp;
    int result;
  
    script_name = PyDict_GetItemString(PyGcc_globals.argument_dict, "script");
    if (!script_name) {
        return;
    }

    fp = fopen(PyGccString_AsString(script_name), "r");
    if (!fp) {
        fprintf(stderr,
		"Unable to read python script: %s\n",
                PyGccString_AsString(script_name));
	exit(1);
    }
    result = PyRun_SimpleFile(fp, PyGccString_AsString(script_name));
    fclose(fp);
    if (-1 == result) {
        /* Error running the python script */
        Py_Finalize();
        exit(1);
    }
}

int
setup_sys(struct plugin_name_args *plugin_info)
{
    /*

     * Sets up "sys.plugin_full_name" as plugin_info->full_name.  This is the
     path to the plugin (as specified with -fplugin=)

     * Sets up "sys.plugin_base_name" as plugin_info->base_name.  This is the
     short name, of the plugin (filename without .so suffix)

     * Add the directory containing the plugin to "sys.path", so that it can
     find modules relative to itself without needing PYTHONPATH to be set up.
     (sys.path has already been initialized by the call to Py_Initialize)

     * If PLUGIN_PYTHONPATH is defined, add it to "sys.path"

    */
    int result = 0; /* failure */
    PyObject *full_name = NULL;
    PyObject *base_name = NULL;
    const char *program =
      "import sys;\n"
      "import os;\n"
      "sys.path.append(os.path.abspath(os.path.dirname(sys.plugin_full_name)))\n";

    /* Setup "sys.plugin_full_name" */
    full_name = PyGccString_FromString(plugin_info->full_name);
    if (!full_name) {
        goto error;
    }
    if (-1 == PySys_SetObject((char*)"plugin_full_name", full_name)) {
        goto error;
    }

    /* Setup "sys.plugin_base_name" */
    base_name = PyGccString_FromString(plugin_info->base_name);
    if (!base_name) {
        goto error;
    }
    if (-1 == PySys_SetObject((char*)"plugin_base_name", base_name)) {
        goto error;
    }

    /* Add the plugin's path to sys.path */
    if (-1 == PyRun_SimpleString(program)) {
        goto error;
    }

#ifdef PLUGIN_PYTHONPATH
    {
        /*
           Support having multiple builds of the plugin installed independently
           of each other, by supporting each having a directory for support
           files e.g. gccutils, libcpychecker, etc

           We do this by seeing if PLUGIN_PYTHONPATH was defined in the
           compile, and if so, adding it to sys.path:
        */
        const char *program2 =
            "import sys;\n"
            "import os;\n"
            "sys.path.append('" PLUGIN_PYTHONPATH "')\n";

        if (-1 == PyRun_SimpleString(program2)) {
            goto error;
        }
    }
#endif

    /* Success: */
    result = 1;

 error:
    Py_XDECREF(full_name);
    Py_XDECREF(base_name);
    return result;
}

/*
  Wired up to PLUGIN_FINISH, this callback handles finalization for the plugin:
*/
void
on_plugin_finish(void *gcc_data, void *user_data)
{
    /*
       Clean up the python runtime.

       For python 3, this flushes buffering of sys.stdout and sys.stderr
    */
    Py_Finalize();
}

extern int
plugin_init (struct plugin_name_args *plugin_info,
             struct plugin_gcc_version *version) __attribute__((nonnull));

int
plugin_init (struct plugin_name_args *plugin_info,
             struct plugin_gcc_version *version)
{
    LOG("plugin_init started");

    if (!plugin_default_version_check (version, &gcc_version)) {
        return 1;
    }

#if PY_MAJOR_VERSION >= 3
    /*
      Python 3 added internal buffering to sys.stdout and sys.stderr, but this
      leads to unpredictable interleavings of messages from gcc, such as from calling
      gcc.warning() vs those from python scripts, such as from print() and
      sys.stdout.write()

      Suppress the buffering, to better support mixed gcc/python output:
    */
    Py_UnbufferedStdioFlag = 1;
#endif

    PyImport_AppendInittab("gcc", PyInit_gcc);

    LOG("calling Py_Initialize...");

    Py_Initialize();

    LOG("Py_Initialize finished");

    PyGcc_globals.module = PyImport_ImportModule("gcc");

    PyEval_InitThreads();
  
    if (!PyGcc_init_gcc_module(plugin_info)) {
        return 1;
    }

    if (!setup_sys(plugin_info)) {
        return 1;
    }

    /* Init other modules */
    PyGcc_wrapper_init();

    /* FIXME: properly integrate them within the module hierarchy */

    PyGcc_version_init(version);

    autogenerated_callgraph_init_types();  /* FIXME: error checking! */
    autogenerated_cfg_init_types();  /* FIXME: error checking! */
    autogenerated_function_init_types();  /* FIXME: error checking! */
    autogenerated_gimple_init_types();  /* FIXME: error checking! */
    autogenerated_location_init_types();  /* FIXME: error checking! */
    autogenerated_option_init_types();  /* FIXME: error checking! */
    autogenerated_parameter_init_types();  /* FIXME: error checking! */
    autogenerated_pass_init_types();  /* FIXME: error checking! */
    autogenerated_pretty_printer_init_types();  /* FIXME: error checking! */
    autogenerated_rtl_init_types(); /* FIXME: error checking! */
    autogenerated_tree_init_types(); /* FIXME: error checking! */
    autogenerated_variable_init_types(); /* FIXME: error checking! */



    autogenerated_callgraph_add_types(PyGcc_globals.module);
    autogenerated_cfg_add_types(PyGcc_globals.module);
    autogenerated_function_add_types(PyGcc_globals.module);
    autogenerated_gimple_add_types(PyGcc_globals.module);
    autogenerated_location_add_types(PyGcc_globals.module);
    autogenerated_option_add_types(PyGcc_globals.module);
    autogenerated_parameter_add_types(PyGcc_globals.module);
    autogenerated_pass_add_types(PyGcc_globals.module);
    autogenerated_pretty_printer_add_types(PyGcc_globals.module);
    autogenerated_rtl_add_types(PyGcc_globals.module);
    autogenerated_tree_add_types(PyGcc_globals.module);
    autogenerated_variable_add_types(PyGcc_globals.module);


    /* Register at-exit finalization for the plugin: */
    register_callback(plugin_info->base_name, PLUGIN_FINISH,
                      on_plugin_finish, NULL);

    PyGcc_run_any_command();
    PyGcc_run_any_script();

    //printf("%s:%i:got here\n", __FILE__, __LINE__);

#if GCC_PYTHON_TRACE_ALL_EVENTS
#define DEFEVENT(NAME) \
    if (NAME != PLUGIN_PASS_MANAGER_SETUP &&         \
        NAME != PLUGIN_INFO &&                       \
	NAME != PLUGIN_REGISTER_GGC_ROOTS &&         \
	NAME != PLUGIN_REGISTER_GGC_CACHES) {        \
    register_callback(plugin_info->base_name, NAME,  \
		      trace_callback_for_##NAME, NULL); \
    }
# include "plugin.def"
# undef DEFEVENT
#endif /* GCC_PYTHON_TRACE_ALL_EVENTS */

    LOG("init_plugin finished");

    return 0;
}

PyObject *
PyGccStringOrNone(const char *str_or_null)
{
    if (str_or_null) {
	return PyGccString_FromString(str_or_null);
    } else {
	Py_RETURN_NONE;
    }
}

/*
  "double_int" is declared in gcc/double-int.h as a pair of HOST_WIDE_INT.
  These in turn are defined in gcc/hwint.h as a #define to one of "long",
  "long long", or "__int64".

  It appears that they can be interpreted as either "unsigned" or "signed"

  How to convert this to other types?
  We "cheat", and take it through the decimal representation, then convert
  from decimal.  This is probably slow, but is (I hope) at least correct.
*/
void
PyGcc_DoubleIntAsText(double_int di, bool is_unsigned,
                              char *out, int bufsize)
{
    FILE *f;
    assert(out);
    assert(bufsize > 256); /* FIXME */

    out[0] = '\0';
    f = fmemopen(out, bufsize, "w");
    dump_double_int (f, di, is_unsigned);
    fclose(f);
}

PyObject *
PyGcc_int_from_double_int(double_int di, bool is_unsigned)
{
    PyObject *long_obj;
#if PY_MAJOR_VERSION < 3
    long long_val;
    int overflow;
#endif
    char buf[512]; /* FIXME */
    PyGcc_DoubleIntAsText(di, is_unsigned, buf, sizeof(buf));

    long_obj = PyLong_FromString(buf, NULL, 10);
    if (!long_obj) {
        return NULL;
    }
#if PY_MAJOR_VERSION >= 3
    return long_obj;
#else
    long_val = PyLong_AsLongAndOverflow(long_obj, &overflow);
    if (overflow) {
        /* Doesn't fit in a PyIntObject; use the PyLongObject: */
        return long_obj;
    } else {
        /* Fits in a PyIntObject: use that */
        PyObject *int_obj = PyInt_FromLong(long_val);
        if (!int_obj) {
            return long_obj;
        }
        Py_DECREF(long_obj);
        return int_obj;
    }
#endif
}

/*
   GCC's headers "poison" strdup to make it unavailable, so we provide our own.

   The buffer is allocated using PyMem_Malloc
*/
char *
PyGcc_strdup(const char *str)
{
    char *result;
    char *dst;

    result = (char*)PyMem_Malloc(strlen(str) + 1);

    if (!result) {
        return NULL;
    }

    dst = result;
    while (*str) {
        *(dst++) = *(str++);
    }
    *dst = '\0';

    return result;
}

void PyGcc_PrintException(const char *msg)
{
    /* Handler for Python exceptions */
    assert(msg);

    /*
       Emit a gcc error, using GCC's "input_location"

       Typically, by the time our code is running, that's generally just the
       end of the source file.

       The value is saved and restored whenever calling into Python code, and
       within passes is initialized to the top of the function; it can be
       temporarily overridden using gcc.set_location()
    */
    error_at(gcc_get_input_location().inner, "%s", msg);

    /* Print the traceback: */
    PyErr_PrintEx(1);
}

PyObject *
PyGcc_GetReprOfAttribute(PyObject *obj, const char *attrname)
{
    PyObject *attr_obj;
    PyObject *attr_repr;

    attr_obj = PyObject_GetAttrString(obj, attrname);
    if (!attr_obj) {
        return NULL;
    }
    attr_repr = PyObject_Repr(attr_obj);
    if (!attr_repr) {
        Py_DECREF(attr_obj);
        return NULL;
    }

    return attr_repr;
}

/*
  PEP-7
Local variables:
c-basic-offset: 4
indent-tabs-mode: nil
End:
*/<|MERGE_RESOLUTION|>--- conflicted
+++ resolved
@@ -140,6 +140,12 @@
     Py_RETURN_NONE;
 }
 
+static PyObject *
+PyGcc_get_location(PyObject *self, PyObject *ignored)
+{
+    return PyGccLocation_New(gcc_get_input_location());
+}
+
 static bool add_option_to_list(gcc_option opt, void *user_data)
 {
     PyObject *result = (PyObject*)user_data;
@@ -159,17 +165,7 @@
 }
 
 static PyObject *
-<<<<<<< HEAD
-gcc_python_get_location(PyObject *self, PyObject *ignored)
-{
-    return gcc_python_make_wrapper_location(input_location);
-}
-
-static PyObject *
-gcc_python_get_option_list(PyObject *self, PyObject *args)
-=======
 PyGcc_get_option_list(PyObject *self, PyObject *args)
->>>>>>> 7c12e8cb
 {
     PyObject *result;
 
@@ -428,7 +424,7 @@
      METH_VARARGS,
      ("Temporarily set the default gcc.Location for error reports\n")},
     {"get_location",
-     (PyCFunction)gcc_python_get_location,
+     (PyCFunction)PyGcc_get_location,
      METH_NOARGS,
      ("Get the default gcc.Location for error reports\n")},
 
