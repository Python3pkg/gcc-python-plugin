--- conflicted
+++ resolved
@@ -45,11 +45,7 @@
     background: hsl(0, 0%, 30%);
     box-shadow: inset 0 3px 3px -3px black;
     color: white;
-<<<<<<< HEAD
-    padding: 10px;
-=======
     padding: 0.83em;
->>>>>>> 53f4ea66
     text-shadow: 0px 1px 0px black;
     background-color: #09f;
 }
