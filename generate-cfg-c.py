#   Copyright 2011, 2012 David Malcolm <dmalcolm@redhat.com>
#   Copyright 2011, 2012 Red Hat, Inc.
#
#   This is free software: you can redistribute it and/or modify it
#   under the terms of the GNU General Public License as published by
#   the Free Software Foundation, either version 3 of the License, or
#   (at your option) any later version.
#
#   This program is distributed in the hope that it will be useful, but
#   WITHOUT ANY WARRANTY; without even the implied warranty of
#   MERCHANTABILITY or FITNESS FOR A PARTICULAR PURPOSE.  See the GNU
#   General Public License for more details.
#
#   You should have received a copy of the GNU General Public License
#   along with this program.  If not, see
#   <http://www.gnu.org/licenses/>.

from cpybuilder import *
from wrapperbuilder import PyGccWrapperTypeObject

cu = CompilationUnit()
cu.add_include('gcc-python.h')
cu.add_include('gcc-python-wrappers.h')
cu.add_include('gcc-plugin.h')
cu.add_include('gcc-c-api/gcc-cfg.h')
#cu.add_include("basic-block.h")

modinit_preinit = ''
modinit_postinit = ''

def generate_edge():
    #
    # Generate the gcc.Edge class:
    #
    global modinit_preinit
    global modinit_postinit

    getsettable = PyGetSetDefTable('PyGccEdge_getset_table',
                                   [PyGetSetDef('src',
                                                cu.add_simple_getter('PyGccEdge_get_src',
                                                                     'PyGccEdge',
                                                                     'PyGccBasicBlock_New(gcc_cfg_edge_get_src(self->e))'),
                                                None,
                                                'The source gcc.BasicBlock of this edge'),
                                    PyGetSetDef('dest',
                                                cu.add_simple_getter('PyGccEdge_get_dest',
                                                                     'PyGccEdge',
                                                                     'PyGccBasicBlock_New(gcc_cfg_edge_get_dest(self->e))'),
                                                None,
                                                'The destination gcc.BasicBlock of this edge')],
                                   identifier_prefix = 'PyGccEdge',
                                   typename = 'PyGccEdge')

    # We only expose the subset of the flags exposed by gcc-c-api
    for attrname, flaggetter in [('true_value', 'is_true_value'),
                                 ('false_value', 'is_false_value'),
                                 ('loop_exit', 'is_loop_exit'),
                                 ('can_fallthru', 'get_can_fallthru'),
<<<<<<< HEAD
=======
                                 ('complex', 'is_complex'),
>>>>>>> 6eba9645
                                 ('eh', 'is_eh'),
                                 ]:
        getsettable.add_simple_getter(cu,
                                      attrname,
                                      'PyBool_FromLong(gcc_cfg_edge_%s(self->e))' % flaggetter,
                                      None)

    cu.add_defn(getsettable.c_defn())

    pytype = PyGccWrapperTypeObject(identifier = 'PyGccEdge_TypeObj',
                          localname = 'Edge',
                          tp_name = 'gcc.Edge',
                          tp_dealloc = 'PyGccWrapper_Dealloc',
                          struct_name = 'PyGccEdge',
                          tp_new = 'PyType_GenericNew',
                          #tp_repr = '(reprfunc)PyGccEdge_repr',
                          #tp_str = '(reprfunc)PyGccEdge_repr',
                          tp_getset = getsettable.identifier,
                          )
    cu.add_defn(pytype.c_defn())
    modinit_preinit += pytype.c_invoke_type_ready()
    modinit_postinit += pytype.c_invoke_add_to_module()

generate_edge()

def generate_basic_block():
    #
    # Generate the gcc.BasicBlock class:
    #
    global modinit_preinit
    global modinit_postinit

    getsettable = PyGetSetDefTable('PyGccBasicBlock_getset_table',
                                   [PyGetSetDef('preds',
                                                'PyGccBasicBlock_get_preds',
                                                None,
                                                'The list of predecessor gcc.Edge instances leading into this block'),
                                    PyGetSetDef('succs',
                                                'PyGccBasicBlock_get_succs',
                                                None,
                                                'The list of successor gcc.Edge instances leading out of this block'),
                                    PyGetSetDef('gimple',
                                                'PyGccBasicBlock_get_gimple',
                                                None,
                                                'The list of gcc.Gimple instructions, if appropriate for this pass, or None'),
                                    PyGetSetDef('phi_nodes',
                                                'PyGccBasicBlock_get_phi_nodes',
                                                None,
                                                'The list of gcc.GimplePhi phoney functions, if appropriate for this pass, or None'),
                                    PyGetSetDef('rtl',
                                                'PyGccBasicBlock_get_rtl',
                                                None,
                                                'The list of gcc.Rtl instructions, if appropriate for this pass, or None'),
                                    ],
                                   identifier_prefix='PyGccBasicBlock',
                                   typename='PyGccBasicBlock')
    getsettable.add_simple_getter(cu,
                                  'index',
                                  'PyGccInt_FromLong(gcc_cfg_block_get_index(self->bb))',
                                  None)
    cu.add_defn(getsettable.c_defn())

    pytype = PyGccWrapperTypeObject(identifier = 'PyGccBasicBlock_TypeObj',
                          localname = 'BasicBlock',
                          tp_name = 'gcc.BasicBlock',
                          tp_dealloc = 'PyGccWrapper_Dealloc',
                          struct_name = 'PyGccBasicBlock',
                          tp_new = 'PyType_GenericNew',
                          tp_repr = '(reprfunc)PyGccBasicBlock_repr',
                          #tp_str = '(reprfunc)PyGccBasicBlock_repr',
                          tp_getset = getsettable.identifier,
                          )
    cu.add_defn(pytype.c_defn())
    modinit_preinit += pytype.c_invoke_type_ready()
    modinit_postinit += pytype.c_invoke_add_to_module()

generate_basic_block()

def generate_cfg():
    #
    # Generate the gcc.Cfg class:
    #
    global modinit_preinit
    global modinit_postinit

    getsettable = PyGetSetDefTable('PyGccCfg_getset_table',
                                   [PyGetSetDef('basic_blocks',
                                                'PyGccCfg_get_basic_blocks',
                                                None,
                                                'The list of gcc.BasicBlock instances in this graph'),
                                    PyGetSetDef('entry',
                                                cu.add_simple_getter('PyGccCfg_get_entry',
                                                                     'PyGccCfg',
                                                                     'PyGccBasicBlock_New(gcc_cfg_get_entry(self->cfg))'),
                                                None,
                                                'The initial gcc.BasicBlock in this graph'),
                                    PyGetSetDef('exit', 
                                                cu.add_simple_getter('PyGccCfg_get_exit',
                                                                     'PyGccCfg',
                                                                     'PyGccBasicBlock_New(gcc_cfg_get_exit(self->cfg))'),
                                                None,
                                                'The final gcc.BasicBlock in this graph'),
                                    ])
    cu.add_defn(getsettable.c_defn())
    pytype = PyGccWrapperTypeObject(identifier = 'PyGccCfg_TypeObj',
                          localname = 'Cfg',
                          tp_name = 'gcc.Cfg',
                          tp_dealloc = 'PyGccWrapper_Dealloc',
                          struct_name = 'PyGccCfg',
                          tp_new = 'PyType_GenericNew',
                          #tp_repr = '(reprfunc)PyGccCfg_repr',
                          #tp_str = '(reprfunc)PyGccCfg_repr',
                          tp_getset = getsettable.identifier,
                          )
    methods = PyMethodTable('PyGccCfg_methods', [])
    methods.add_method('get_block_for_label',
                       'PyGccCfg_get_block_for_label',
                       'METH_VARARGS',
                       "Given a gcc.LabelDecl, get the corresponding gcc.BasicBlock")
    cu.add_defn(methods.c_defn())
    pytype.tp_methods = methods.identifier

    cu.add_defn(pytype.c_defn())
    modinit_preinit += pytype.c_invoke_type_ready()
    modinit_postinit += pytype.c_invoke_add_to_module()

generate_cfg()

cu.add_defn("""
int autogenerated_cfg_init_types(void)
{
""" + modinit_preinit + """
    return 1;

error:
    return 0;
}
""")

cu.add_defn("""
void autogenerated_cfg_add_types(PyObject *m)
{
""" + modinit_postinit + """
}
""")



print(cu.as_str())<|MERGE_RESOLUTION|>--- conflicted
+++ resolved
@@ -56,10 +56,7 @@
                                  ('false_value', 'is_false_value'),
                                  ('loop_exit', 'is_loop_exit'),
                                  ('can_fallthru', 'get_can_fallthru'),
-<<<<<<< HEAD
-=======
                                  ('complex', 'is_complex'),
->>>>>>> 6eba9645
                                  ('eh', 'is_eh'),
                                  ]:
         getsettable.add_simple_getter(cu,
