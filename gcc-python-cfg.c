/*
   Copyright 2011 David Malcolm <dmalcolm@redhat.com>
   Copyright 2011 Red Hat, Inc.

   This is free software: you can redistribute it and/or modify it
   under the terms of the GNU General Public License as published by
   the Free Software Foundation, either version 3 of the License, or
   (at your option) any later version.

   This program is distributed in the hope that it will be useful, but
   WITHOUT ANY WARRANTY; without even the implied warranty of
   MERCHANTABILITY or FITNESS FOR A PARTICULAR PURPOSE.  See the GNU
   General Public License for more details.

   You should have received a copy of the GNU General Public License
   along with this program.  If not, see
   <http://www.gnu.org/licenses/>.
*/

#include <Python.h>
#include "gcc-python.h"
#include "gcc-python-wrappers.h"
#include "gcc-c-api/gcc-cfg.h"
#include "gcc-c-api/gcc-gimple.h"

#if 1
/* Ideally we wouldn't have these includes here: */
#include "basic-block.h"
#include "rtl.h"
#endif

/*
  "struct edge_def" is declared in basic-block.h, c.f:
      struct GTY(()) edge_def {
           ... snip ...
      }
  and there are these typedefs to pointers defined in coretypes.h:
      typedef struct edge_def *edge;
      typedef const struct edge_def *const_edge;
 */
PyObject *
<<<<<<< HEAD
gcc_python_make_wrapper_edge(gcc_cfg_edge e)
=======
real_make_edge(void * ptr)
>>>>>>> 8aba3352
{
    edge e = (edge)ptr;
    struct PyGccEdge *obj;

    if (!e.inner) {
	Py_RETURN_NONE;
    }

    obj = PyGccWrapper_New(struct PyGccEdge, &gcc_EdgeType);
    if (!obj) {
        goto error;
    }

    obj->e = e;

    return (PyObject*)obj;
      
error:
    return NULL;
}

static PyObject *edge_wrapper_cache = NULL;

PyObject *
gcc_python_make_wrapper_edge(edge e)
{
    return gcc_python_lazily_create_wrapper(&edge_wrapper_cache,
					    e,
					    real_make_edge);
}

void
wrtp_mark_for_PyGccEdge(PyGccEdge *wrapper)
{
    /* Mark the underlying object (recursing into its fields): */
    gcc_cfg_edge_mark_in_use(wrapper->e);
}

IMPL_APPENDER(add_edge_to_list,
              gcc_cfg_edge,
              gcc_python_make_wrapper_edge)

PyObject *
gcc_BasicBlock_get_preds(PyGccBasicBlock *self, void *closure)
{
    IMPL_LIST_MAKER(gcc_cfg_block_for_each_pred_edge,
                    self->bb,
                    add_edge_to_list)
}

PyObject *
gcc_BasicBlock_get_succs(PyGccBasicBlock *self, void *closure)
{
    IMPL_LIST_MAKER(gcc_cfg_block_for_each_succ_edge,
                    self->bb,
                    add_edge_to_list)
}

IMPL_APPENDER(append_gimple_to_list,
              gcc_gimple,
              gcc_python_make_wrapper_gimple)

PyObject *
gcc_BasicBlock_get_gimple(PyGccBasicBlock *self, void *closure)
{
    assert(self);
    assert(self->bb.inner);

    IMPL_LIST_MAKER(gcc_cfg_block_for_each_gimple,
                    self->bb,
                    append_gimple_to_list)
}

static PyObject*
gcc_python_make_wrapper_gimple_phi(gcc_gimple_phi phi)
{
    return gcc_python_make_wrapper_gimple(gcc_gimple_phi_as_gcc_gimple(phi));
}

IMPL_APPENDER(append_gimple_phi_to_list,
              gcc_gimple_phi,
              gcc_python_make_wrapper_gimple_phi)

PyObject *
gcc_BasicBlock_get_phi_nodes(PyGccBasicBlock *self, void *closure)
{
    assert(self);
    assert(self->bb.inner);

    IMPL_LIST_MAKER(gcc_cfg_block_for_each_gimple_phi,
                    self->bb,
                    append_gimple_phi_to_list)
}

IMPL_APPENDER(append_rtl_to_list,
              gcc_rtl_insn,
              gcc_python_make_wrapper_rtl)

PyObject *
gcc_BasicBlock_get_rtl(PyGccBasicBlock *self, void *closure)
{
    assert(self);
    assert(self->bb.inner);

    IMPL_LIST_MAKER(gcc_cfg_block_for_each_rtl_insn,
                    self->bb,
                    append_rtl_to_list)
}


/*
  Force a 1-1 mapping between pointer values and wrapper objects
 */
PyObject *
gcc_python_lazily_create_wrapper(PyObject **cache,
				 void *ptr,
				 PyObject *(*ctor)(void *ptr))
{
    PyObject *key = NULL;
    PyObject *oldobj = NULL;
    PyObject *newobj = NULL;

    /* printf("gcc_python_lazily_create_wrapper(&%p, %p, %p)\n", *cache, ptr, ctor); */

    assert(cache);
    /* ptr is allowed to be NULL */
    assert(ctor);

    /* The cache is lazily created: */
    if (!*cache) {
	*cache = PyDict_New();
	if (!*cache) {
	    return NULL;
	}
    }

    key = PyLong_FromVoidPtr(ptr);
    if (!key) {
	return NULL;
    }

    oldobj = PyDict_GetItem(*cache, key);
    if (oldobj) {
	/* The cache already contains an object wrapping "ptr": reuse t */
	/* printf("reusing %p for %p\n", oldobj, ptr); */
	Py_INCREF(oldobj); /* it was a borrowed ref */
	Py_DECREF(key);
	return oldobj;
    }

    /* 
       Not in the cache: we don't yet have a wrapper object for this pointer
    */
       
    assert(NULL != key); /* we own a ref */
    assert(NULL == oldobj);
    assert(NULL == newobj);

    /* Construct a wrapper : */

    newobj = (*ctor)(ptr);
    if (!newobj) {
	Py_DECREF(key);
	return NULL;
    }

    /* printf("created %p for %p\n", newobj, ptr); */

    if (PyDict_SetItem(*cache, key, newobj)) {
	Py_DECREF(newobj);
	Py_DECREF(key);
	return NULL;
    }

    Py_DECREF(key);
    return newobj;
}

int
gcc_python_insert_new_wrapper_into_cache(PyObject **cache,
                                         void *ptr,
                                         PyObject *obj)
{
    PyObject *key;
    assert(cache);
    assert(ptr);
    assert(obj);

    /* The cache is lazily created: */
    if (!*cache) {
	*cache = PyDict_New();
	if (!*cache) {
	    return -1;
	}
    }

    key = PyLong_FromVoidPtr(ptr);
    if (!key) {
	return -1;
    }

    if (PyDict_SetItem(*cache, key, obj)) {
	Py_DECREF(key);
	return -1;
    }

    Py_DECREF(key);
    return 0;
}

static PyObject *
real_make_basic_block_wrapper(void *ptr)
{
    gcc_cfg_block bb = gcc_private_make_cfg_block(ptr);
    struct PyGccBasicBlock *obj;

    if (!bb.inner) {
	Py_RETURN_NONE;
    }

    obj = PyGccWrapper_New(struct PyGccBasicBlock, &gcc_BasicBlockType);
    if (!obj) {
        goto error;
    }

#if 0
    printf("bb: %p\n", bb);
    printf("bb->flags: 0x%x\n", bb->flags);
    printf("bb->flags & BB_RTL: %i\n", bb->flags & BB_RTL);
    if (bb->flags & BB_RTL) {
	printf("bb->il.rtl: %p\n", bb->il.rtl);
    } else {
	printf("bb->il.gimple: %p\n", bb->il.gimple);
	if (bb->il.gimple) {
	    /* 
	       See http://gcc.gnu.org/onlinedocs/gccint/GIMPLE.html
	       and also gimple-pretty-print.c

	       coretypes.h has:
	           struct gimple_seq_d;
		   typedef struct gimple_seq_d *gimple_seq;

	       and gimple.h has:
   	           "A double-linked sequence of gimple statements."
		   struct GTY ((chain_next ("%h.next_free"))) gimple_seq_d {
                        ... snip ...
		   }
               and:
		   struct gimple_seq_node_d;
		   typedef struct gimple_seq_node_d *gimple_seq_node;
	       and:
	           struct GTY((chain_next ("%h.next"), chain_prev ("%h.prev"))) gimple_seq_node_d {
		       gimple stmt;
		       struct gimple_seq_node_d *prev;
		       struct gimple_seq_node_d *next;
		   };
	       and coretypes.h has:
	           union gimple_statement_d;
		   typedef union gimple_statement_d *gimple;
	       and gimple.h has the "union gimple_statement_d", and another
	       set of codes for this
	    */

	    printf("bb->il.gimple->seq: %p\n", bb->il.gimple->seq);
	    printf("bb->il.gimple->phi_nodes: %p\n", bb->il.gimple->phi_nodes);

	    {
		gimple_stmt_iterator i;
		
		for (i = gsi_start (bb->il.gimple->seq); !gsi_end_p (i); gsi_next (&i)) {
		    gimple stmt = gsi_stmt(i);
		    printf("  gimple: %p code: %s (%i) %s:%i num_ops=%i\n", 
			   stmt,
			   gimple_code_name[gimple_code(stmt)],
			   gimple_code(stmt),
			   gimple_filename(stmt),
			   gimple_lineno(stmt),
			   gimple_num_ops(stmt));
		    //print_generic_stmt (stderr, stmt, 0);
		}
	    }

	}
    }
#endif

    obj->bb = bb;

    return (PyObject*)obj;
      
error:
    return NULL;
}

void
wrtp_mark_for_PyGccBasicBlock(PyGccBasicBlock *wrapper)
{
    /* Mark the underlying object (recursing into its fields): */
    gcc_cfg_block_mark_in_use(wrapper->bb);
}


static PyObject *basic_block_wrapper_cache = NULL;
PyObject *
gcc_python_make_wrapper_basic_block(gcc_cfg_block bb)
{
    return gcc_python_lazily_create_wrapper(&basic_block_wrapper_cache,
					    bb.inner,
					    real_make_basic_block_wrapper);
}

IMPL_APPENDER(add_block_to_list,
              gcc_cfg_block,
              gcc_python_make_wrapper_basic_block)

PyObject *
gcc_Cfg_get_basic_blocks(PyGccCfg *self, void *closure)
{
    IMPL_LIST_MAKER(gcc_cfg_for_each_block,
                    self->cfg,
                    add_block_to_list)
}

extern PyTypeObject gcc_LabelDeclType;

PyObject *
gcc_Cfg_get_block_for_label(PyObject *s, PyObject *args)
{
    struct PyGccCfg *self = (struct PyGccCfg *)s;
    struct PyGccTree *label_decl;
    int uid;
    basic_block bb;

    if (!PyArg_ParseTuple(args,
                          "O!:get_block_for_label",
                          &gcc_LabelDeclType, &label_decl)) {
        return NULL;
    }

    /* See also gcc/tree-cfg.c: label_to_block_fn */
    uid = LABEL_DECL_UID(label_decl->t.inner);

    if (uid < 0 ||
        (VEC_length (basic_block, self->cfg.inner->x_label_to_block_map)
         <=
         (unsigned int) uid)
        ) {
        return PyErr_Format(PyExc_ValueError,
                            "uid %i not found", uid);
    }

    bb = VEC_index(basic_block, self->cfg.inner->x_label_to_block_map, uid);

    return gcc_python_make_wrapper_basic_block(gcc_private_make_cfg_block(bb));
}

PyObject *
gcc_python_make_wrapper_cfg(gcc_cfg cfg)
{
    struct PyGccCfg *obj;

    if (!cfg.inner) {
	Py_RETURN_NONE;
    }

    obj = PyGccWrapper_New(struct PyGccCfg, &gcc_CfgType);
    if (!obj) {
        goto error;
    }

    obj->cfg = cfg;

    return (PyObject*)obj;
      
error:
    return NULL;
}

void
wrtp_mark_for_PyGccCfg(PyGccCfg *wrapper)
{
    /* Mark the underlying object (recursing into its fields): */
    gcc_cfg_mark_in_use(wrapper->cfg);
}

/*
  PEP-7  
Local variables:
c-basic-offset: 4
indent-tabs-mode: nil
End:
*/<|MERGE_RESOLUTION|>--- conflicted
+++ resolved
@@ -38,17 +38,20 @@
       typedef struct edge_def *edge;
       typedef const struct edge_def *const_edge;
  */
-PyObject *
-<<<<<<< HEAD
-gcc_python_make_wrapper_edge(gcc_cfg_edge e)
-=======
+
+union cfg_edge_or_ptr {
+    gcc_cfg_edge edge;
+    void *ptr;
+};
+
+PyObject *
 real_make_edge(void * ptr)
->>>>>>> 8aba3352
-{
-    edge e = (edge)ptr;
+{
+    union cfg_edge_or_ptr u;
+    u.ptr = ptr;
     struct PyGccEdge *obj;
 
-    if (!e.inner) {
+    if (!u.edge.inner) {
 	Py_RETURN_NONE;
     }
 
@@ -57,7 +60,7 @@
         goto error;
     }
 
-    obj->e = e;
+    obj->e = u.edge;
 
     return (PyObject*)obj;
       
@@ -68,10 +71,12 @@
 static PyObject *edge_wrapper_cache = NULL;
 
 PyObject *
-gcc_python_make_wrapper_edge(edge e)
-{
+gcc_python_make_wrapper_edge(gcc_cfg_edge e)
+{
+    union cfg_edge_or_ptr u;
+    u.edge = e;
     return gcc_python_lazily_create_wrapper(&edge_wrapper_cache,
-					    e,
+					    u.ptr,
 					    real_make_edge);
 }
 
